--- conflicted
+++ resolved
@@ -184,25 +184,15 @@
 
     # Project a state through the model
     # (without noise)
-<<<<<<< HEAD
-    meas_pred_wo_noise = model.function(state, noise=0)
-=======
-    meas_pred_wo_noise = model.function(state_vec)
->>>>>>> cf8879fc
+    meas_pred_wo_noise = model.function(state)
     eval_m = h(state_vec, model.translation_offset, model.rotation_offset)
     assert np.array_equal(meas_pred_wo_noise, eval_m)
 
     # Ensure ```lg.transfer_function()``` returns H
     def fun(x):
-<<<<<<< HEAD
-        return model.function(x, noise=0)
+        return model.function(x)
     H = compute_jac(fun, state)
     assert np.array_equal(H, model.jacobian(state))
-=======
-        return model.function(x)
-    H = compute_jac(fun, state_vec)
-    assert np.array_equal(H, model.jacobian(state_vec))
->>>>>>> cf8879fc
 
     # Check Jacobian has proper dimensions
     assert H.shape == (model.ndim_meas, ndim_state)
@@ -228,11 +218,7 @@
     # Project a state throught the model
     # Project a state through the model
     # (without noise)
-<<<<<<< HEAD
-    meas_pred_wo_noise = model.function(state, noise=0)
-=======
-    meas_pred_wo_noise = model.function(state_vec)
->>>>>>> cf8879fc
+    meas_pred_wo_noise = model.function(state)
     assert np.array_equal(meas_pred_wo_noise,  h(
         state_vec, model.translation_offset, model.rotation_offset))
 
@@ -248,11 +234,7 @@
 
     # Propagate a state vector through the model
     # (with internal noise)
-<<<<<<< HEAD
-    meas_pred_w_inoise = model.function(state)
-=======
-    meas_pred_w_inoise = model.function(state_vec, noise=True)
->>>>>>> cf8879fc
+    meas_pred_w_inoise = model.function(state, noise=True)
     assert not np.array_equal(
         meas_pred_w_inoise,  h(state_vec, model.translation_offset,
                                model.rotation_offset))

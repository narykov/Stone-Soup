--- conflicted
+++ resolved
@@ -1,20 +1,11 @@
-<<<<<<< HEAD
-from abc import abstractmethod, ABC
+from abc import abstractmethod
 from typing import Set, Union, Sequence
-
-import numpy as np
-
-from ..base import Property
-from ..sensor.base import PlatformMountable
-=======
-from abc import abstractmethod
-from typing import Set, Union
 
 import numpy as np
 
 from .actionable import Actionable
 from .base import PlatformMountable
->>>>>>> 59450a94
+from ..base import Property
 from ..types.detection import TrueDetection
 from ..types.groundtruth import GroundTruthState
 
@@ -75,7 +66,12 @@
         """
         raise NotImplementedError
 
-<<<<<<< HEAD
+    @property
+    @abstractmethod
+    def measurement_model(self):
+        """Measurement model of the sensor, describing general sensor model properties"""
+        raise NotImplementedError
+
 
 class SensorSuite(Sensor):
     """Sensor composition type
@@ -114,10 +110,8 @@
             all_detections.update(detections)
 
         return all_detections
-=======
+
     @property
-    @abstractmethod
     def measurement_model(self):
         """Measurement model of the sensor, describing general sensor model properties"""
-        raise NotImplementedError
->>>>>>> 59450a94
+        raise NotImplementedError
--- conflicted
+++ resolved
@@ -13,11 +13,8 @@
 from ..state import CreatableFromState
 from ..state import State, GaussianState, ParticleState, EnsembleState, \
     StateMutableSequence, WeightedGaussianState, SqrtGaussianState, CategoricalState, \
-<<<<<<< HEAD
-    CompositeState, InformationState, ASDState, ASDGaussianState, ASDWeightedGaussianState
-=======
-    CompositeState, InformationState, MultiModelParticleState, RaoBlackwellisedParticleState
->>>>>>> 53a67b9b
+    CompositeState, InformationState, ASDState, ASDGaussianState, ASDWeightedGaussianState, \
+    MultiModelParticleState, RaoBlackwellisedParticleState
 from ...base import Property
 
 
